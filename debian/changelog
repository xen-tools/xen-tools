xen-tools (4.2.1+dev-1) UNRELEASED; urgency=low

  * New upstream snapshot
    - Correctly checks and documents valid values for
      disk_device. (Closes: #621499)
<<<<<<< HEAD
    - Supports creating Ubuntu 11.10 Oneiric DomUs (LP: #848654)
    - Supports creating Ubuntu 12.04 Precise DomUs
    - Updated mirror list for discontinued releases of Debian and Ubuntu
    - Workaround for missing unit parsing in xen-create-nfs (Closes:
      #648814)
    - Fix wildcard vs regexp in memory configuration parsing.
=======
  * Support creating Ubuntu 11.10 Oneiric DomUs (LP: #848654)
  * Support creating Ubuntu 12.04 Precise and 12.10 Quantal DomUs
  * Update mirror list for discontinued releases of Debian and Ubuntu
>>>>>>> d8561d4b
  * No more suggest evms-cli -- it's no more available on any supported
    Dom0 distribution. Thanks to Markus Waldeck for the hint.
  * Bump Standards-Version to 3.9.3 (no changes)
  * Fix the following Lintian warnings:
    - copyright-refers-to-symlink-license
    - debian-rules-missing-recommended-target

 -- Axel Beckert <abe@debian.org>  Tue, 15 Nov 2011 22:32:56 +0100

xen-tools (4.2.1-1) unstable; urgency=low

  * New upstream release
    - Fixes bashism in "editor" roles script. Thanks Raphaël Halimi for
      the patch! (Closes: #605203)
    - Fixes missing architecture check in Sarge amd64 special case. Thanks
      to Guillaume Pernot! (Closes: #611397) Also changes default Sarge
      amd64 mirror to http://archive.debian.org/debian-amd64/.
    - Allows --ip=auto again (Closes: #611407)
    - Unmounts /proc and /dev/pts of the freshly installed DomU just
      before unmounting the disk image. (Closes: #588783)

 -- Axel Beckert <abe@debian.org>  Thu, 17 Mar 2011 01:00:47 +0100

xen-tools (4.2-1) unstable; urgency=low

  * New upstream release
    - Fixes several cases of broken or incomplete config files with
      unexpected or seldom parameter combinations. (Closes: #484652)
    - Updates examples in /etc/xen-tools.conf to better reflect current
      state
    - Allows usage of xvc* as serial console as used as default by older
      Xen versions.
    - Preliminary support for Ubuntu 11.04 (Natty) and Debian 7.0 (Wheezy)
      (Closes: #597521)
    - Switches default mirror for EoL'ed Ubuntu 8.10 (Intrepid) and Debian
      4.0 (Etch) to the distributions' archives for old releases.
  * Does no more try extract the upstream changelog during debian package
    build. The commit which introduced this problem has been reverted.
    Document more clearly in debian/README.source how to build the package
    from a checked out copy of the git repository, especially that the
    upstream changelog has to be generated first out of the VCS log.
    (Closes: #595883)
  * Update debian/copyright: Add Stéphane Jourdois to list of authors.

 -- Axel Beckert <abe@debian.org>  Tue, 05 Oct 2010 19:01:49 +0200

xen-tools (4.2~rc1-1) unstable; urgency=low

  [Axel Beckert]
  * New upstream release candidate
    - Uses GeoIP for Debian mirrors: Default Debian mirror is now
      cdn.debian.net, see http://wiki.debian.org/DebianGeoMirror for
      details.
    - Uses the same 15-disable-hwclock hook for Debian as for Ubuntu DomUs
      (Closes: #588880)
    - Mounts not only /proc but also /dev/pts automatically before running
      any customisation hooks (Closes: #588783)
    - Uses apt-config to parse Dom0's apt.conf. (Closes: #560011)
    - Fixes wrong loop module parameter syntax in warning. Thanks to
      Daniel Baumann for spotting this. (Closes: #516902)
    - With --verbose, the output of commands called by xen-tools
      (e.g. debootstrap) is not only logged, but also printed to
      STDOUT. (Closes: #513126)
    - Adds btrfs support.
  * Bump Standards-Version to 3.9.1 (no changes)

  [Stéphane Jourdois]
  * [debian/control] Suggest btrfs-tools

 -- Axel Beckert <abe@debian.org>  Sun, 15 Aug 2010 19:34:38 +0200

xen-tools (4.2~beta1-1) unstable; urgency=low

  * New maintainer and upstream authors
  * Reintroduction into Debian Unstable (Closes: #566714)
  * New upstream beta version
    - Needs dependency on libfile-slurp-perl
    - Supports for more recent versions of Fedora, Ubuntu and Debian
      (Closes: #499477)
    - Supports pygrub. (Added "Suggests: xen-utils" to debian/control)
    - Uses hvc0 and xvda devices by default
    - Sets umask to 0077 before creating disk images (Closes: #548909)
    - Makes sure, MAKEDEV is found in either /dev/ or /sbin/
      (Closes: #502798, #515228)
    - Changed rinse path to /usr/sbin/. (Closes: #511211)
    - Doesn't delete configuration file if it already exists when
      xen-create-image is run. (Closes: #520177)
    - Doesn't write the FQDN into /etc/hostname (Closes: #492583)
    - Dereferences pointers before hashing them to generate a MAC
      address. (Closes: #547265)
    - Calls pwconv and grpconv inside chroot when installing Fedora
      (Closes: #499476)
    - Fixed typo in /usr/lib/xen-tools/*.d/75-fixup-securetty
      (Closes: #503339)
    - Makes better decisions about when to enable Debian security updates
      in the created DomU (LP: #309750)
    - Installs dhclient for CentOS and Fedora if DHCP networking is
      requested (LP: #241446)
    - Fixes some bashisms (Closes: #530226)
      * [^y] → [!y] (Thanks to Mathieu Parent!)
      * kill -HUP → kill -s HUP (found by checkbashism)
      * ${parm/?/pat[/str]} → echo | sed
      * echo -e → printf
      * read → read dummy
    - xt-install-image now exits with return value 127 instead of 0 to
      indicate errors on running the command given in --install-method.
      (Closes: #534290)
    - The debootstrap command now also can be configured on the
      commandline with --debootstrap-cmd in xen-create-image and
      xt-install-image (Enhances fix for #436480 which added the
      debootstrap-cmd config file option)
    - Checks for debootstrap and cdebootstrap, uses debootstrap if both
      are installed (Changed "Depends: debootstrap" to "Depends:
      debootstrap | cdebootstrap" in debian/control)
    - Added new files TODO and KNOWN_BUGS to debian/docs.
  * Removal of /etc/bash_completion.d/xm from the package since
    bash-completion ships a more elaborate version of that file. (Closes:
    #566683, #550590, LP: #538917, #484098)
  * Downgrade reiserfsprogs and xfsprogs to Suggests. (Closes: #561618,
    LP: #80233)
  * Added evms-cli to Suggests. It has been removed from Debian before
    Lenny, but it is necessary for some optional functionality of
    xen-tools. And since some Debian derived distributions (e.g. Ubuntu
    LTS and grml) still support it, it's included for the sake of
    completeness and correctness.
  * Added cfengine2 to Suggests. It is helpful to have it installed when
    using the cfengine2 role.
  * Bump Standards-Version to 3.8.4 (no changes necessary)
  * Bump Debhelper Compatibility to 7
    - Replace "dh_clean -k" by "dh_prep"
  * Add Vcs-* headers pointing to new upstream and packaging repository
  * Fix some Lintian warnings:
    - [debian/control]: debhelper-but-no-misc-depends
    - [debian/copyright]: copyright-without-copyright-notice
    - [debian/source/format]: missing-debian-source-format
  * Added a README.source explaining how to build xen-tools directly from
    the Git repository.
  * Overhauled package description

 -- Axel Beckert <abe@debian.org>  Sun, 30 May 2010 22:32:30 +0200

xen-tools (4.1-1) unstable; urgency=low

  - New command line argument '--no-hosts' to avoid touching /etc/hosts
    on dom0
  - New command line argument '--pygrub' to setup a guest for pygrub use.
  - Generated configuration file should work for --image-dev + --swap-dev
    again.
  - Always use /dev/pts for new images.

 -- Steve Kemp <skx@debian.org>  Sun, 23 Nov 2008 13:06:01 +0000

xen-tools (3.9-6) unstable; urgency=low

  - Allow command line flags to be unset.
    Thanks to Ruud Koolen for the patch.
    (Closes: #484338)

 -- Steve Kemp <skx@debian.org>  Tue, 14 Oct 2008 22:00:22 +0000

xen-tools (3.9-5) unstable; urgency=medium

  - Record the ARCH for RPM-based distros.
    (Closes: #475125)
  - Abort if the generated configuration file already exists.
    (Closes: #499475)

 -- Steve Kemp <skx@debian.org>  Mon, 13 Oct 2008 19:20:21 +0000

xen-tools (3.9-4) unstable; urgency=high

  * Changed two defaults in xen-tools.conf to conform
    to the defaults used by the xen packages:
      + serial_device: tty1 -> hvc0
      + disk_device:   sda  -> xvda

  * Priority High because of RC bug. (closes: #499282)

 -- Radu Spineanu <radu@debian.org>  Tue, 30 Sep 2008 02:02:21 +0300

xen-tools (3.9-3) unstable; urgency=medium

  - Ensure that Fedora guests get /dev/pts mounted.
    Thanks to  Giovanni Biscuolo (Closes: #474919)
  - Add the new hostnames to /etc/hosts on the dom0 in the correct order.
    Thanks to Wolfgang Karall (Closes: #477775)
  - Ensure that packages are remoed non-interactively for scripted stuff.
    Thanks to Wolfgang Karall (Closes: #477629)
  - Correctly handle custom partitioning systems.
    Thanks to Stéphane AICARDI (Closes: #477334)

 -- Steve Kemp <skx@debian.org>  Wed, 20 Feb 2007 21:22:23 +0000

xen-tools (3.9-2) unstable; urgency=high

  - Ensure that the hook scripts which setup networking details for
    Debian & Ubuntu guests will correctly setup teh broadcast address.

 -- Steve Kemp <skx@debian.org>  Wed, 20 Feb 2007 21:22:23 +0000

xen-tools (3.9-1) unstable; urgency=low

  - general:
    - Removed recommendation on perl-doc.  (Closes: #447715)
    - Support fedora Core 8 (Closes: 450626)
  - hooks:
    - Update /etc/securetty upon new images to ensure that xvc0 + hvc0
      are permitted.  (Closes: #442926)
  - xen-delete-image:
    - Show what has been deleted by default. (Closes: #452756)
  - xen-create-image:
    - Return exit status of 127 on any error.
      (Closes: #455916)
  - Debian:
    - Moved homepage into control file, not description.
    - Updated standards version to 3.7.3 (no changes).

 -- Steve Kemp <skx@debian.org>  Fri, 1 Feb 2007 19:22:01 +0000

xen-tools (3.8-1) unstable; urgency=low

  [ Steve Kemp ]
  * Allow the debootstrap command to be changed to cdebootstrap
    via 'debootstrap-cmd = /usr/sbin/cdebootstrap'.
    (Closes: #436480)
  * Fix typo on pointopoint links.
    (Closes: #436170)
  * Avoid breaking command line completion when using aliased 'ls'.
    (Closes: #439874)
  * Correctly determine whether a Xen guest is running prior to deletion.
    (Closes: #440664)
  * Allow the user to specify which serial device should be used for
    use by the 'xm console', via serial_device=/dev/xvc0 in xen-tools.conf
    (Closes: #423389)
  * Allow the user to specify which disk device should be used, via
    disk_device=/dev/xvd[a-z] in xen-tools.conf
    (Closes: #439233)
  * Use 'apt-get remove' rather than 'dpkg --purge' when removing packages
    in hooks.  (Closes: #441981)

  [ Radu Spineanu ]
  * debian/control: Roland Stigge and I switched maintainer places.
  * debian/control: Added Steve Kemp to Uploaders.

 -- Radu Spineanu <radu@debian.org>  Wed, 03 Oct 2007 00:39:58 +0300

xen-tools (3.7-1) unstable; urgency=low

  * Added dependency upon 'rinse'
    - Support the installation of Fedora Core 4-7 & Centos 4 + 5.
  * Better POD files
  * Updated the example script 'setup-kernel-initrd' to work better.
  * Mount /proc prior to running post-install scripts.
  * Better handling for Ubuntu language packs.
  * Generate MAC addresses for all new guests by default.

 -- Steve Kemp <steve@steve.org.uk>  Tue, 10 Jul 2007 20:35:34 +0000

xen-tools (3.6-1) unstable; urgency=low

  * Added custom partitioning support.
     - Added dependency upon libconfig-inifiles-perl.
  * Better device creation in the creation of guests.
  * Sanity checking of the network configuration of Xend.

 -- Steve Kemp <steve@steve.org.uk>  Tue, 10 Jul 2007 20:35:34 +0000

xen-tools (3.5-1) unstable; urgency=low

  * Only add Debian sources for security.debian.org if enabled upon the host.
  * Allow per-dist mirrors.  Which is useful when working with mixed
    Debian + Ubuntu installations.
  * Added support for Ubuntu Feisty + Gutsy
  * Use "policy-rc.d" to prevent daemons from starting inside our
    chroot().
  * xen-update-image will now skip Xen guests which are running.

 -- Steve Kemp <steve@steve.org.uk>  Sun, 16 Jun 2007 14:43:00 +0000

xen-tools (3.4-1) unstable; urgency=low

  [ Steve Kemp ]
  * New upstream release v3.4
    - Allows the expansion of backticks in configuration file(s).
    - Generate locales for the new Xen guests to match the host machine.
      (Closes: #423385)

  [ Radu Spineanu ]
    - Better kernel/initrd guessing in the configuration file(using uname -r).
      Also added a note about this in README.Debian. (closes: #425019)

 -- Radu Spineanu <radu@debian.org>  Tue, 29 May 2007 01:09:40 +0300

xen-tools (3.3-1) unstable; urgency=low

  [ Steve Kemp ]
  * New upstream release v3.3
    - Refuse to delete running guests.  (Closes: #419561)
    - Updated the package "Recommends" (Closes: #421174)

 -- Radu Spineanu <radu@debian.org>  Fri, 12 May 2007 19:09:09 +0200

xen-tools (3.2-1) unstable; urgency=low

  [ Steve Kemp ]
  * New upstream release v3.2
    - Installation argument changes so that --copy, --debootstrap, --rpmstrap,
      and --tar have been replaced with --install-method.
      Indirectly (closes: #404454, #411817)
    - Updated bash completion scripts.
    - New installation method, using an image-server.
  * Added sample script in examples/ to update the xen-tools.conf
    file, and all domains with the most current Xen kernel and initrd
    image.  (closes: #401206)
  * Setup correct security sources for apt-get.
    (Closes: #407543)
  * Automatically cleanup if installation fails.
    (Closes: #383029)
  * Auto-incrementing network addresses for new installations.
  * Added 'xen-create-nfs' to create new NFS-Root Xen guests.
  * Added the ability to install into a physical partition.
    (Closes: #406212)

 -- Radu Spineanu <radu@debian.org>  Sun, 25 Mar 2007 21:35:06 +0300

xen-tools (3.1-1) unstable; urgency=low

  [ Steve Kemp ]
  * New upstream release v3.1.
    - Installation of packages in hooks works. (Closes: #402889, #404518)
    - Xen configuration files are not accidently trashed.  (Closes: #404443)
    - Hooks are now optional.  (Closes: #404444)
    - Better error handling of image creation. (Closes: #404455, #404516)
    - Avoid copying needless kernel modules to guests.  (Closes: #404508)
    - Fixed typo in error handling. (Closes: #404509)
    - When copying user accounts copy groups too. (Closes: #404521)

 -- Radu Spineanu <radu@debian.org>  Sun, 25 Mar 2007 21:35:04 +0300

xen-tools (3.0-1) unstable; urgency=low

  [ Steve Kemp ]
  * New upstream release of 3.0
    - Tests that config files exists.  (Closes: #402328)
    - New option to create image but not install.  (Closes: #383057, #402315)
    - Made "etch" the default target to install.  (Closes: #399705)

 -- Radu Spineanu <radu@debian.org>  Wed,  13 Dec 2006 11:17:28 +0000

xen-tools (3.0~beta1-2) unstable; urgency=low

  * Remove old symlinks and directories during preinst. (closes: #401834)

 -- Radu Spineanu <radu@debian.org>  Wed,  6 Dec 2006 15:58:44 +0200

xen-tools (3.0~beta1-1) unstable; urgency=low

  * Development snapshot
  * Mention the --mac option in the man page.
    (closes: #399708)
  * Set the locale version to 'C' to avoid perl warnings.
    (closes: #399778)

 -- Radu Spineanu <radu@debian.org>  Mon,  4 Dec 2006 16:55:31 +0200

xen-tools (2.8-2) unstable; urgency=low

  * Support Upstart in hook 30-fix-inittab (Closes: #399153)
  * hooks/common.sh: Applied Petter Reinholdtsen's
       assert "$LINENO" ""
    changes, the rest was already fixed in 2.8-1 (Closes: #399286)
  * Only copy modules if newer in 80-install-modules (Closes: #399196)
  * Fix installation of libc6-xen from right source (Closes: #397784)
  * Activate hook disable-tls only if 32 bit architecture (Closes: #397933)
  * Add hook disable-tls for Ubuntu (Closes: #399274)
  * bin/xen-create-image: Fixed documentation: --untar => --tar
    (Closes: #398769)
  * debian/rules: Moved the cfengine hook to roles (Closes: #399152)

 -- Roland Stigge <stigge@antcom.de>  Sun, 19 Nov 2006 13:48:46 +0100

xen-tools (2.8-1) unstable; urgency=low

  * New upstream release

 -- Radu Spineanu <radu@debian.org>  Wed,  8 Nov 2006 00:35:40 +0200

xen-tools (2.7-4) unstable; urgency=low

  * debian/control: Priority: extra (because of debootstrap and
    libtext-template-perl)

 -- Roland Stigge <stigge@antcom.de>  Sat, 21 Oct 2006 17:21:05 +0200

xen-tools (2.7-3) unstable; urgency=low

  * debian/control:
    - Priority: optional (following override, was: extra)
    - Recommends: perl-doc (Closes: #393472)
    - Recommends: xen-hypervisor

 -- Roland Stigge <stigge@antcom.de>  Sat, 21 Oct 2006 14:58:28 +0200

xen-tools (2.7-2) unstable; urgency=low

  * Fixed 2.6-2 changelog entry.

 -- Radu Spineanu <radu@debian.org>  Sat, 14 Oct 2006 02:21:25 +0300

xen-tools (2.7-1) unstable; urgency=low

  * New upstream release

 -- Radu Spineanu <radu@debian.org>  Sat, 14 Oct 2006 02:16:20 +0300

xen-tools (2.6-2) unstable; urgency=low

  * New maintainer (Closes: #390904)
  * Fixed sysvinit's /lib/init/rw being mounted on debootstrap, leading to the
    deletion of the image content on creation (Closes: #391501)

 -- Roland Stigge <stigge@antcom.de>  Sat,  7 Oct 2006 12:58:30 +0200

xen-tools (2.6-1) unstable; urgency=low

  * Allow the user to modify the commands used when installing with
    --copy or --tar.
  * Add --numeric-owner to the command used by --tar by default.
    (Closes: #385024)

 -- Steve Kemp <skx@debian.org>  Mon, 11 Sep 2006 17:00:21 +0000

xen-tools (2.5-2) unstable; urgency=low

  * Don't complation about /etc/xen-tools/role.d/ any more.

 -- Steve Kemp <skx@debian.org>  Sun, 27 Aug 2006 22:39:45 +0000

xen-tools (2.5-1) unstable; urgency=low

  * Install roles system-wide into /etc/xen-tools/role.d/
    This is certainly the last time this will move, since this is
    the second time.  New command line argument '--roledir' allows
    you to specify an alternative location.  (Also valid in the config file.)
    (Closes: #383822)
  * Correctly setup "${noswap}" for the hook scripts.

 -- Steve Kemp <skx@debian.org>  Sun, 27 Aug 2006 22:33:20 +0000

xen-tools (2.4-1) unstable; urgency=low

  * New upstream release.
    - Don't setup ramdisk in xm.tmpl if one isn't being used.
      (Closes: #383703)
    - xen-delete-image will not complain if a swap volume doesn't exist.
      It will also remove the new installation logfile.
      (Closes: #383736)
    - Improved documentation on custom variables in the Xen configuration
      file in the manpage for xt-create-xen-config
    - Allow the MAC address to be set for the first network interface,
      regardless of DHCP/static addressing.
      (Closes: #383492)
  * Added watch file.

 -- Steve Kemp <skx@debian.org>  Tue, 22 Aug 2006 10:00:00 +0000

xen-tools (2.3-1) unstable; urgency=high

  * Urgency set to high because the software will not work correctly unless
    using a specific version of debootstrap.
    - Updated manpages to avoid word-wrapping.
    - Updated --noswap option such that a LVM swap volume isn't created.
    - Reverted the usage of '--keep-debootstrap-dir' since that is a
      "recent" thing.  Will switch to keeping a global logfile for error
      purposes.
      (Closes: #383589)
    - File given as '--template' argument must exist.
    - Leave /etc/inittab terminal type alone.
    - When running with --noswap the Xen configuration file is correct.
    - --fs command line processing is now correct.
  * Switched myself to maintainer, and Radu to be uploader after discussion.

 -- Steve Kemp <skx@debian.org>  Fri, 18 Aug 2006 09:54:32 +0000

xen-tools (2.3-0) unstable; urgency=low

  * New upstream release:
    - Better manpage for xen-create-image which longer displays internal functions. (Closes: #383032)
    - Use a user-specified Xen configuration file template via "--template=xx"
      (Closes: #383036)
    - Allow new images to be created without swap via "--noswap".
      (Closes: #383058)
    - Preserve debootstrap error output in xt-install-image.
      (Closes: #383037)
    - Mount /proc more securely in new guests: nodev, noexec, nosuid.
    - Allow command line installation method or installation type (dir/lvm)
      to override the configuration file options.
      (Closes: #383033)
    - Allow "arch" to be specified and passed to rpmstrap/debootstrap.
      (Closes: #383041)

 -- Steve Kemp <skx@debian.org>  Mon, 14 Aug 2006 22:34:59 +0000

xen-tools (2.2-2) unstable; urgency=low

  * Applied upstream patches to ensure a suitable image-creation method
    is specified to xen-create-image and improved the documentation for
    that script.  (Closes: #379347)

 -- Steve Kemp <skx@debian.org>  Sun, 23 Jul 2006 21:22:24 +0000

xen-tools (2.2-1) unstable; urgency=high

  * New upstream release, fixes several important bugs hence urgency=high.
    - /etc/fstab creation generated correctly for reiserfs
      (Closes: #379023) (Closes: #379096)
    - --force works with xfs filesystems.
      (Closes: #377684)
    - Timezone configuration file copied over into new guest domains.
      (Closes: #376846)
    - Debian image creation works correctly.
      (Closes: #378165)

 -- Steve Kemp <skx@debian.org>  Sat, 22 Jul 2006 16:59:39 +0000

xen-tools (2.1-2) unstable; urgency=high

  * CVS snapshot to fix RC bugs and allow package into testing.
    - Build from source with no test-case failures.
      (Closes: #375267)
    - Fixed several typos in the configuration file, and scripts.
      (Closes: #375382)

 -- Steve Kemp <skx@debian.org>  Thur, 29 Jun 2006 10:31:23 +0000

xen-tools (2.1-1) unstable; urgency=high

  * New upstream release:
    - The --boot option works again.
    - Accept the --mirror command line option.
    - Accept the --fs command line option (Closes: #374987)
    - Create swap for new images (Closes: #374989)
    - Always create non-sparse images on LVM systems (Closes: #374988)
    - Gentoo image customisation supported.
  * Urgency set to high primarily because of the failure to create
    swap devices.

 -- Steve Kemp <skx@debian.org>  Thur, 23 Jun 2006 10:08:32 +0000

xen-tools (2.0-1) unstable; urgency=low

  * New upstream release
     + Moves the hook directories from /etc/xen-tools to /usr/lib/xen-tools
     + Adds explicit support for Ubuntu Dapper.
     + Changed homepage links.
  * Updated build-deps to include modules required for clean pass of test
    suite.
  * Added dependency for Text::Template, and removed obsolete Term::Size.
  * Improved documentation relating to the LVM support.
    Note: --volume becomes --lvm from 2.0 upwards.
    (Closes: #368831)
  * Installation on LVM partitions now works without error.
    (Closes: #373800)

 -- Steve Kemp <skx@debian.org>  Tue, 20 Jun 2006 09:57:45 +0000

xen-tools (1.6-1) unstable; urgency=low

  * New upstream release (closes: #368983)
     + Install libc6-xen on sid/etch systems
     + Don't update /etc/hosts on the host if there is already an
       entry present for that given host.
  * Added xen | xen-hypervisor-3.0 to depends again (closes: #370278)
  * Updated Standards version
  * Added missing 1.4-2 changelog entry

 -- Radu Spineanu <radu@debian.org>  Sat, 10 Jun 2006 18:57:50 +0300

xen-tools (1.5-1) unstable; urgency=low

  * New upstream release

 -- Radu Spineanu <radu@debian.org>  Tue, 30 May 2006 00:07:30 +0300

xen-tools (1.4-2) unstable; urgency=medium

  * Snapshot of CVS to close bugs.
  * Consistently use SCSI / IDE style device names.
    (Closes: #366252)
  * Don't overwrite new images with xen-create-image, unless '--force'
    is applied.  (Closes: #366403)
  * Rather than recommending Xen (which is Xen 2.0) recommend either
    xen or xen-hypervisor-3.0.  (Closes: #366459).
  * Updated standards version to 3.7.2.  (No changes).
  * Set the priority to "optional" not "extra".  Must remember to keep
    this there this time..

 -- Steve Kemp <skx@debian.org>  Mon, 22 May 2006 12:04:21 +0000

xen-tools (1.4-1) unstable; urgency=low

  *  Delete the /etc/xen-tools/xen-create-image.d directory if it's empty
     or display a warning otherwise
  *  Closed wrong bug number in the 1.3-1 upload
  *  Allow files to be copied to all new instances via /etc/xen-tools/skel
     (Closes: #363070)
  *  Added new option --initrd to specify the initial ramdisk.
     (Closes: #365500)

 -- Steve Kemp <skx@debian.org>  Sun, 7 May 2006 14:43:43 +0000

xen-tools (1.3-1) unstable; urgency=low

  * New upstream release
     + Ignore .dpkg-(new|old) files in the hooks directory
       (closes: #357716)

 -- Radu Spineanu <radu@debian.org>  Sat, 15 Apr 2006 13:44:36 +0300

xen-tools (1.1-1) unstable; urgency=low

  * New upstream release
     + Disk devices are no longer created one unit bigger than asked
       (closes: #353155)
     + Populate /dev on the virtual server (closes: #352942)
     + Added --use-ide flag in case people want ide style device names
       (closes: #352937)
     + xen.cfg is no longer broken when using LVM

 -- Radu Spineanu <radu@debian.org>  Tue, 21 Feb 2006 01:28:28 +0200

xen-tools (1.0-1) unstable; urgency=low

  * New upstream release
  * Changed priority from optional to extra because of debootstrap

 -- Radu Spineanu <radu@debian.org>  Thu,  9 Feb 2006 00:25:41 +0200

xen-tools (0.9-2) unstable; urgency=high

  * BUGFIX:  Add "vif = ['']" to each configuration file created in
    /etc/xen.  Without this networking of guest domains may fail in
    Xen 3.0.1

 -- Steve Kemp <skx@debian.org>  Sat,  4 Feb 2006 20:20:01 +0000

xen-tools (0.9-1) unstable; urgency=low

  * New upstream release.
    Allows disabling of the .deb caching via "--cache=no" (Closes: #348721)

 -- Steve Kemp <skx@debian.org>  Wed,  25 Jan 2006 09:19:21 +0000

xen-tools (0.8.5-1) unstable; urgency=low

  * New upstream release (closes: #345912)
    (generated /etc/fstab broken)
  * Fixes typo in description (closes: #346296)

 -- Radu Spineanu <radu@debian.org>  Sun,  8 Jan 2006 21:57:17 +0200

xen-tools (0.6-1) unstable; urgency=low

  * New upstream release, featuring a collection of "hooks" to
    do most of the processing.
  * Build manpages at package creation time.
  * Run the (minimal) test suite at package creation time.
  * Added link to homepage in debian/control
  * Added dependency upon libterm-size-perl so that the messages
    may stretch the width of the console.

 -- Steve Kemp <skx@debian.org>  Sun, 25 Dec 2005 15:01:38 +0000

xen-tools (0.4-1) unstable; urgency=low

  * Initial release (Closes: #344081)

 -- Radu Spineanu <radu@debian.org>  Tue, 20 Dec 2005 02:21:05 +0200
<|MERGE_RESOLUTION|>--- conflicted
+++ resolved
@@ -3,18 +3,12 @@
   * New upstream snapshot
     - Correctly checks and documents valid values for
       disk_device. (Closes: #621499)
-<<<<<<< HEAD
     - Supports creating Ubuntu 11.10 Oneiric DomUs (LP: #848654)
-    - Supports creating Ubuntu 12.04 Precise DomUs
+    - Supports creating Ubuntu 12.04 Precise and 12.10 Quantal DomUs
     - Updated mirror list for discontinued releases of Debian and Ubuntu
     - Workaround for missing unit parsing in xen-create-nfs (Closes:
       #648814)
     - Fix wildcard vs regexp in memory configuration parsing.
-=======
-  * Support creating Ubuntu 11.10 Oneiric DomUs (LP: #848654)
-  * Support creating Ubuntu 12.04 Precise and 12.10 Quantal DomUs
-  * Update mirror list for discontinued releases of Debian and Ubuntu
->>>>>>> d8561d4b
   * No more suggest evms-cli -- it's no more available on any supported
     Dom0 distribution. Thanks to Markus Waldeck for the hint.
   * Bump Standards-Version to 3.9.3 (no changes)
