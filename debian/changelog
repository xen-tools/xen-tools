--- conflicted
+++ resolved
@@ -3,17 +3,12 @@
   * New upstream snapshot
     - Correctly checks and documents valid values for
       disk_device. (Closes: #621499)
-<<<<<<< HEAD
   * Support creating Ubuntu 11.10 Oneiric DomUs (LP: #848654)
-  * Fix Lintian warning copyright-refers-to-symlink-license.
-
- -- Axel Beckert <abe@debian.org>  Tue, 13 Sep 2011 15:50:59 +0200
-=======
   * No more suggest evms-cli -- it's no more available on any supported
     Dom0 distribution. Thanks to Markus Waldeck for the hint.
-
- -- Axel Beckert <abe@debian.org>  Fri, 24 Jun 2011 03:17:13 +0200
->>>>>>> edea0927
+  * Fix Lintian warning copyright-refers-to-symlink-license.
+
+ -- Axel Beckert <abe@debian.org>  Tue, 13 Sep 2011 15:50:59 +0200
 
 xen-tools (4.2.1-1) unstable; urgency=low
 
