xen-tools (4.2.1+dev-1) UNRELEASED; urgency=low

  * New upstream snapshot
    - Correctly checks and documents valid values for
      disk_device. (Closes: #621499)
  * Support creating Ubuntu 11.10 Oneiric DomUs (LP: #848654)
<<<<<<< HEAD
  * No more suggest evms-cli -- it's no more available on any supported
    Dom0 distribution. Thanks to Markus Waldeck for the hint.
=======
  * Support creating Ubuntu 12.04 Precise DomUs
  * Update mirror list for discontinued releases of Debian and Ubuntu
>>>>>>> 09179f2d
  * Workaround for missing unit parsing in xen-create-nfs (Closes:
    #648814)
  * Fix wildcard vs regexp in memory configuration parsing.
  * Fix Lintian warning copyright-refers-to-symlink-license.

 -- Axel Beckert <abe@debian.org>  Tue, 15 Nov 2011 22:32:56 +0100

xen-tools (4.2.1-1) unstable; urgency=low

  * New upstream release
    - Fixes bashism in "editor" roles script. Thanks Raphaël Halimi for
      the patch! (Closes: #605203)
    - Fixes missing architecture check in Sarge amd64 special case. Thanks
      to Guillaume Pernot! (Closes: #611397) Also changes default Sarge
      amd64 mirror to http://archive.debian.org/debian-amd64/.
    - Allows --ip=auto again (Closes: #611407)
    - Unmounts /proc and /dev/pts of the freshly installed DomU just
      before unmounting the disk image. (Closes: #588783)

 -- Axel Beckert <abe@debian.org>  Thu, 17 Mar 2011 01:00:47 +0100

xen-tools (4.2-1) unstable; urgency=low

  * New upstream release
    - Fixes several cases of broken or incomplete config files with
      unexpected or seldom parameter combinations. (Closes: #484652)
    - Updates examples in /etc/xen-tools.conf to better reflect current
      state
    - Allows usage of xvc* as serial console as used as default by older
      Xen versions.
    - Preliminary support for Ubuntu 11.04 (Natty) and Debian 7.0 (Wheezy)
      (Closes: #597521)
    - Switches default mirror for EoL'ed Ubuntu 8.10 (Intrepid) and Debian
      4.0 (Etch) to the distributions' archives for old releases.
  * Does no more try extract the upstream changelog during debian package
    build. The commit which introduced this problem has been reverted.
    Document more clearly in debian/README.source how to build the package
    from a checked out copy of the git repository, especially that the
    upstream changelog has to be generated first out of the VCS log.
    (Closes: #595883)
  * Update debian/copyright: Add Stéphane Jourdois to list of authors.

 -- Axel Beckert <abe@debian.org>  Tue, 05 Oct 2010 19:01:49 +0200

xen-tools (4.2~rc1-1) unstable; urgency=low

  [Axel Beckert]
  * New upstream release candidate
    - Uses GeoIP for Debian mirrors: Default Debian mirror is now
      cdn.debian.net, see http://wiki.debian.org/DebianGeoMirror for
      details.
    - Uses the same 15-disable-hwclock hook for Debian as for Ubuntu DomUs
      (Closes: #588880)
    - Mounts not only /proc but also /dev/pts automatically before running
      any customisation hooks (Closes: #588783)
    - Uses apt-config to parse Dom0's apt.conf. (Closes: #560011)
    - Fixes wrong loop module parameter syntax in warning. Thanks to
      Daniel Baumann for spotting this. (Closes: #516902)
    - With --verbose, the output of commands called by xen-tools
      (e.g. debootstrap) is not only logged, but also printed to
      STDOUT. (Closes: #513126)
    - Adds btrfs support.
  * Bump Standards-Version to 3.9.1 (no changes)

  [Stéphane Jourdois]
  * [debian/control] Suggest btrfs-tools

 -- Axel Beckert <abe@debian.org>  Sun, 15 Aug 2010 19:34:38 +0200

xen-tools (4.2~beta1-1) unstable; urgency=low

  * New maintainer and upstream authors
  * Reintroduction into Debian Unstable (Closes: #566714)
  * New upstream beta version
    - Needs dependency on libfile-slurp-perl
    - Supports for more recent versions of Fedora, Ubuntu and Debian
      (Closes: #499477)
    - Supports pygrub. (Added "Suggests: xen-utils" to debian/control)
    - Uses hvc0 and xvda devices by default
    - Sets umask to 0077 before creating disk images (Closes: #548909)
    - Makes sure, MAKEDEV is found in either /dev/ or /sbin/
      (Closes: #502798, #515228)
    - Changed rinse path to /usr/sbin/. (Closes: #511211)
    - Doesn't delete configuration file if it already exists when
      xen-create-image is run. (Closes: #520177)
    - Doesn't write the FQDN into /etc/hostname (Closes: #492583)
    - Dereferences pointers before hashing them to generate a MAC
      address. (Closes: #547265)
    - Calls pwconv and grpconv inside chroot when installing Fedora
      (Closes: #499476)
    - Fixed typo in /usr/lib/xen-tools/*.d/75-fixup-securetty
      (Closes: #503339)
    - Makes better decisions about when to enable Debian security updates
      in the created DomU (LP: #309750)
    - Installs dhclient for CentOS and Fedora if DHCP networking is
      requested (LP: #241446)
    - Fixes some bashisms (Closes: #530226)
      * [^y] → [!y] (Thanks to Mathieu Parent!)
      * kill -HUP → kill -s HUP (found by checkbashism)
      * ${parm/?/pat[/str]} → echo | sed
      * echo -e → printf
      * read → read dummy
    - xt-install-image now exits with return value 127 instead of 0 to
      indicate errors on running the command given in --install-method.
      (Closes: #534290)
    - The debootstrap command now also can be configured on the
      commandline with --debootstrap-cmd in xen-create-image and
      xt-install-image (Enhances fix for #436480 which added the
      debootstrap-cmd config file option)
    - Checks for debootstrap and cdebootstrap, uses debootstrap if both
      are installed (Changed "Depends: debootstrap" to "Depends:
      debootstrap | cdebootstrap" in debian/control)
    - Added new files TODO and KNOWN_BUGS to debian/docs.
  * Removal of /etc/bash_completion.d/xm from the package since
    bash-completion ships a more elaborate version of that file. (Closes:
    #566683, #550590, LP: #538917, #484098)
  * Downgrade reiserfsprogs and xfsprogs to Suggests. (Closes: #561618,
    LP: #80233)
  * Added evms-cli to Suggests. It has been removed from Debian before
    Lenny, but it is necessary for some optional functionality of
    xen-tools. And since some Debian derived distributions (e.g. Ubuntu
    LTS and grml) still support it, it's included for the sake of
    completeness and correctness.
  * Added cfengine2 to Suggests. It is helpful to have it installed when
    using the cfengine2 role.
  * Bump Standards-Version to 3.8.4 (no changes necessary)
  * Bump Debhelper Compatibility to 7
    - Replace "dh_clean -k" by "dh_prep"
  * Add Vcs-* headers pointing to new upstream and packaging repository
  * Fix some Lintian warnings:
    - [debian/control]: debhelper-but-no-misc-depends
    - [debian/copyright]: copyright-without-copyright-notice
    - [debian/source/format]: missing-debian-source-format
  * Added a README.source explaining how to build xen-tools directly from
    the Git repository.
  * Overhauled package description

 -- Axel Beckert <abe@debian.org>  Sun, 30 May 2010 22:32:30 +0200

xen-tools (4.1-1) unstable; urgency=low

  - New command line argument '--no-hosts' to avoid touching /etc/hosts
    on dom0
  - New command line argument '--pygrub' to setup a guest for pygrub use.
  - Generated configuration file should work for --image-dev + --swap-dev
    again.
  - Always use /dev/pts for new images.

 -- Steve Kemp <skx@debian.org>  Sun, 23 Nov 2008 13:06:01 +0000

xen-tools (3.9-6) unstable; urgency=low

  - Allow command line flags to be unset.
    Thanks to Ruud Koolen for the patch.
    (Closes: #484338)

 -- Steve Kemp <skx@debian.org>  Tue, 14 Oct 2008 22:00:22 +0000

xen-tools (3.9-5) unstable; urgency=medium

  - Record the ARCH for RPM-based distros.
    (Closes: #475125)
  - Abort if the generated configuration file already exists.
    (Closes: #499475)

 -- Steve Kemp <skx@debian.org>  Mon, 13 Oct 2008 19:20:21 +0000

xen-tools (3.9-4) unstable; urgency=high

  * Changed two defaults in xen-tools.conf to conform
    to the defaults used by the xen packages:
      + serial_device: tty1 -> hvc0
      + disk_device:   sda  -> xvda

  * Priority High because of RC bug. (closes: #499282)

 -- Radu Spineanu <radu@debian.org>  Tue, 30 Sep 2008 02:02:21 +0300

xen-tools (3.9-3) unstable; urgency=medium

  - Ensure that Fedora guests get /dev/pts mounted.
    Thanks to  Giovanni Biscuolo (Closes: #474919)
  - Add the new hostnames to /etc/hosts on the dom0 in the correct order.
    Thanks to Wolfgang Karall (Closes: #477775)
  - Ensure that packages are remoed non-interactively for scripted stuff.
    Thanks to Wolfgang Karall (Closes: #477629)
  - Correctly handle custom partitioning systems.
    Thanks to Stéphane AICARDI (Closes: #477334)

 -- Steve Kemp <skx@debian.org>  Wed, 20 Feb 2007 21:22:23 +0000

xen-tools (3.9-2) unstable; urgency=high

  - Ensure that the hook scripts which setup networking details for
    Debian & Ubuntu guests will correctly setup teh broadcast address.

 -- Steve Kemp <skx@debian.org>  Wed, 20 Feb 2007 21:22:23 +0000

xen-tools (3.9-1) unstable; urgency=low

  - general:
    - Removed recommendation on perl-doc.  (Closes: #447715)
    - Support fedora Core 8 (Closes: 450626)
  - hooks:
    - Update /etc/securetty upon new images to ensure that xvc0 + hvc0
      are permitted.  (Closes: #442926)
  - xen-delete-image:
    - Show what has been deleted by default. (Closes: #452756)
  - xen-create-image:
    - Return exit status of 127 on any error.
      (Closes: #455916)
  - Debian:
    - Moved homepage into control file, not description.
    - Updated standards version to 3.7.3 (no changes).

 -- Steve Kemp <skx@debian.org>  Fri, 1 Feb 2007 19:22:01 +0000

xen-tools (3.8-1) unstable; urgency=low

  [ Steve Kemp ]
  * Allow the debootstrap command to be changed to cdebootstrap
    via 'debootstrap-cmd = /usr/sbin/cdebootstrap'.
    (Closes: #436480)
  * Fix typo on pointopoint links.
    (Closes: #436170)
  * Avoid breaking command line completion when using aliased 'ls'.
    (Closes: #439874)
  * Correctly determine whether a Xen guest is running prior to deletion.
    (Closes: #440664)
  * Allow the user to specify which serial device should be used for
    use by the 'xm console', via serial_device=/dev/xvc0 in xen-tools.conf
    (Closes: #423389)
  * Allow the user to specify which disk device should be used, via
    disk_device=/dev/xvd[a-z] in xen-tools.conf
    (Closes: #439233)
  * Use 'apt-get remove' rather than 'dpkg --purge' when removing packages
    in hooks.  (Closes: #441981)

  [ Radu Spineanu ]
  * debian/control: Roland Stigge and I switched maintainer places.
  * debian/control: Added Steve Kemp to Uploaders.

 -- Radu Spineanu <radu@debian.org>  Wed, 03 Oct 2007 00:39:58 +0300

xen-tools (3.7-1) unstable; urgency=low

  * Added dependency upon 'rinse'
    - Support the installation of Fedora Core 4-7 & Centos 4 + 5.
  * Better POD files
  * Updated the example script 'setup-kernel-initrd' to work better.
  * Mount /proc prior to running post-install scripts.
  * Better handling for Ubuntu language packs.
  * Generate MAC addresses for all new guests by default.

 -- Steve Kemp <steve@steve.org.uk>  Tue, 10 Jul 2007 20:35:34 +0000

xen-tools (3.6-1) unstable; urgency=low

  * Added custom partitioning support.
     - Added dependency upon libconfig-inifiles-perl.
  * Better device creation in the creation of guests.
  * Sanity checking of the network configuration of Xend.

 -- Steve Kemp <steve@steve.org.uk>  Tue, 10 Jul 2007 20:35:34 +0000

xen-tools (3.5-1) unstable; urgency=low

  * Only add Debian sources for security.debian.org if enabled upon the host.
  * Allow per-dist mirrors.  Which is useful when working with mixed
    Debian + Ubuntu installations.
  * Added support for Ubuntu Feisty + Gutsy
  * Use "policy-rc.d" to prevent daemons from starting inside our
    chroot().
  * xen-update-image will now skip Xen guests which are running.

 -- Steve Kemp <steve@steve.org.uk>  Sun, 16 Jun 2007 14:43:00 +0000

xen-tools (3.4-1) unstable; urgency=low

  [ Steve Kemp ]
  * New upstream release v3.4
    - Allows the expansion of backticks in configuration file(s).
    - Generate locales for the new Xen guests to match the host machine.
      (Closes: #423385)

  [ Radu Spineanu ]
    - Better kernel/initrd guessing in the configuration file(using uname -r).
      Also added a note about this in README.Debian. (closes: #425019)

 -- Radu Spineanu <radu@debian.org>  Tue, 29 May 2007 01:09:40 +0300

xen-tools (3.3-1) unstable; urgency=low

  [ Steve Kemp ]
  * New upstream release v3.3
    - Refuse to delete running guests.  (Closes: #419561)
    - Updated the package "Recommends" (Closes: #421174)

 -- Radu Spineanu <radu@debian.org>  Fri, 12 May 2007 19:09:09 +0200

xen-tools (3.2-1) unstable; urgency=low

  [ Steve Kemp ]
  * New upstream release v3.2
    - Installation argument changes so that --copy, --debootstrap, --rpmstrap,
      and --tar have been replaced with --install-method.
      Indirectly (closes: #404454, #411817)
    - Updated bash completion scripts.
    - New installation method, using an image-server.
  * Added sample script in examples/ to update the xen-tools.conf
    file, and all domains with the most current Xen kernel and initrd
    image.  (closes: #401206)
  * Setup correct security sources for apt-get.
    (Closes: #407543)
  * Automatically cleanup if installation fails.
    (Closes: #383029)
  * Auto-incrementing network addresses for new installations.
  * Added 'xen-create-nfs' to create new NFS-Root Xen guests.
  * Added the ability to install into a physical partition.
    (Closes: #406212)

 -- Radu Spineanu <radu@debian.org>  Sun, 25 Mar 2007 21:35:06 +0300

xen-tools (3.1-1) unstable; urgency=low

  [ Steve Kemp ]
  * New upstream release v3.1.
    - Installation of packages in hooks works. (Closes: #402889, #404518)
    - Xen configuration files are not accidently trashed.  (Closes: #404443)
    - Hooks are now optional.  (Closes: #404444)
    - Better error handling of image creation. (Closes: #404455, #404516)
    - Avoid copying needless kernel modules to guests.  (Closes: #404508)
    - Fixed typo in error handling. (Closes: #404509)
    - When copying user accounts copy groups too. (Closes: #404521)

 -- Radu Spineanu <radu@debian.org>  Sun, 25 Mar 2007 21:35:04 +0300

xen-tools (3.0-1) unstable; urgency=low

  [ Steve Kemp ]
  * New upstream release of 3.0
    - Tests that config files exists.  (Closes: #402328)
    - New option to create image but not install.  (Closes: #383057, #402315)
    - Made "etch" the default target to install.  (Closes: #399705)

 -- Radu Spineanu <radu@debian.org>  Wed,  13 Dec 2006 11:17:28 +0000

xen-tools (3.0~beta1-2) unstable; urgency=low

  * Remove old symlinks and directories during preinst. (closes: #401834)

 -- Radu Spineanu <radu@debian.org>  Wed,  6 Dec 2006 15:58:44 +0200

xen-tools (3.0~beta1-1) unstable; urgency=low

  * Development snapshot
  * Mention the --mac option in the man page.
    (closes: #399708)
  * Set the locale version to 'C' to avoid perl warnings.
    (closes: #399778)

 -- Radu Spineanu <radu@debian.org>  Mon,  4 Dec 2006 16:55:31 +0200

xen-tools (2.8-2) unstable; urgency=low

  * Support Upstart in hook 30-fix-inittab (Closes: #399153)
  * hooks/common.sh: Applied Petter Reinholdtsen's
       assert "$LINENO" ""
    changes, the rest was already fixed in 2.8-1 (Closes: #399286)
  * Only copy modules if newer in 80-install-modules (Closes: #399196)
  * Fix installation of libc6-xen from right source (Closes: #397784)
  * Activate hook disable-tls only if 32 bit architecture (Closes: #397933)
  * Add hook disable-tls for Ubuntu (Closes: #399274)
  * bin/xen-create-image: Fixed documentation: --untar => --tar
    (Closes: #398769)
  * debian/rules: Moved the cfengine hook to roles (Closes: #399152)

 -- Roland Stigge <stigge@antcom.de>  Sun, 19 Nov 2006 13:48:46 +0100

xen-tools (2.8-1) unstable; urgency=low

  * New upstream release

 -- Radu Spineanu <radu@debian.org>  Wed,  8 Nov 2006 00:35:40 +0200

xen-tools (2.7-4) unstable; urgency=low

  * debian/control: Priority: extra (because of debootstrap and
    libtext-template-perl)

 -- Roland Stigge <stigge@antcom.de>  Sat, 21 Oct 2006 17:21:05 +0200

xen-tools (2.7-3) unstable; urgency=low

  * debian/control:
    - Priority: optional (following override, was: extra)
    - Recommends: perl-doc (Closes: #393472)
    - Recommends: xen-hypervisor

 -- Roland Stigge <stigge@antcom.de>  Sat, 21 Oct 2006 14:58:28 +0200

xen-tools (2.7-2) unstable; urgency=low

  * Fixed 2.6-2 changelog entry.

 -- Radu Spineanu <radu@debian.org>  Sat, 14 Oct 2006 02:21:25 +0300

xen-tools (2.7-1) unstable; urgency=low

  * New upstream release

 -- Radu Spineanu <radu@debian.org>  Sat, 14 Oct 2006 02:16:20 +0300

xen-tools (2.6-2) unstable; urgency=low

  * New maintainer (Closes: #390904)
  * Fixed sysvinit's /lib/init/rw being mounted on debootstrap, leading to the
    deletion of the image content on creation (Closes: #391501)

 -- Roland Stigge <stigge@antcom.de>  Sat,  7 Oct 2006 12:58:30 +0200

xen-tools (2.6-1) unstable; urgency=low

  * Allow the user to modify the commands used when installing with
    --copy or --tar.
  * Add --numeric-owner to the command used by --tar by default.
    (Closes: #385024)

 -- Steve Kemp <skx@debian.org>  Mon, 11 Sep 2006 17:00:21 +0000

xen-tools (2.5-2) unstable; urgency=low

  * Don't complation about /etc/xen-tools/role.d/ any more.

 -- Steve Kemp <skx@debian.org>  Sun, 27 Aug 2006 22:39:45 +0000

xen-tools (2.5-1) unstable; urgency=low

  * Install roles system-wide into /etc/xen-tools/role.d/
    This is certainly the last time this will move, since this is
    the second time.  New command line argument '--roledir' allows
    you to specify an alternative location.  (Also valid in the config file.)
    (Closes: #383822)
  * Correctly setup "${noswap}" for the hook scripts.

 -- Steve Kemp <skx@debian.org>  Sun, 27 Aug 2006 22:33:20 +0000

xen-tools (2.4-1) unstable; urgency=low

  * New upstream release.
    - Don't setup ramdisk in xm.tmpl if one isn't being used.
      (Closes: #383703)
    - xen-delete-image will not complain if a swap volume doesn't exist.
      It will also remove the new installation logfile.
      (Closes: #383736)
    - Improved documentation on custom variables in the Xen configuration
      file in the manpage for xt-create-xen-config
    - Allow the MAC address to be set for the first network interface,
      regardless of DHCP/static addressing.
      (Closes: #383492)
  * Added watch file.

 -- Steve Kemp <skx@debian.org>  Tue, 22 Aug 2006 10:00:00 +0000

xen-tools (2.3-1) unstable; urgency=high

  * Urgency set to high because the software will not work correctly unless
    using a specific version of debootstrap.
    - Updated manpages to avoid word-wrapping.
    - Updated --noswap option such that a LVM swap volume isn't created.
    - Reverted the usage of '--keep-debootstrap-dir' since that is a
      "recent" thing.  Will switch to keeping a global logfile for error
      purposes.
      (Closes: #383589)
    - File given as '--template' argument must exist.
    - Leave /etc/inittab terminal type alone.
    - When running with --noswap the Xen configuration file is correct.
    - --fs command line processing is now correct.
  * Switched myself to maintainer, and Radu to be uploader after discussion.

 -- Steve Kemp <skx@debian.org>  Fri, 18 Aug 2006 09:54:32 +0000

xen-tools (2.3-0) unstable; urgency=low

  * New upstream release:
    - Better manpage for xen-create-image which longer displays internal functions. (Closes: #383032)
    - Use a user-specified Xen configuration file template via "--template=xx"
      (Closes: #383036)
    - Allow new images to be created without swap via "--noswap".
      (Closes: #383058)
    - Preserve debootstrap error output in xt-install-image.
      (Closes: #383037)
    - Mount /proc more securely in new guests: nodev, noexec, nosuid.
    - Allow command line installation method or installation type (dir/lvm)
      to override the configuration file options.
      (Closes: #383033)
    - Allow "arch" to be specified and passed to rpmstrap/debootstrap.
      (Closes: #383041)

 -- Steve Kemp <skx@debian.org>  Mon, 14 Aug 2006 22:34:59 +0000

xen-tools (2.2-2) unstable; urgency=low

  * Applied upstream patches to ensure a suitable image-creation method
    is specified to xen-create-image and improved the documentation for
    that script.  (Closes: #379347)

 -- Steve Kemp <skx@debian.org>  Sun, 23 Jul 2006 21:22:24 +0000

xen-tools (2.2-1) unstable; urgency=high

  * New upstream release, fixes several important bugs hence urgency=high.
    - /etc/fstab creation generated correctly for reiserfs
      (Closes: #379023) (Closes: #379096)
    - --force works with xfs filesystems.
      (Closes: #377684)
    - Timezone configuration file copied over into new guest domains.
      (Closes: #376846)
    - Debian image creation works correctly.
      (Closes: #378165)

 -- Steve Kemp <skx@debian.org>  Sat, 22 Jul 2006 16:59:39 +0000

xen-tools (2.1-2) unstable; urgency=high

  * CVS snapshot to fix RC bugs and allow package into testing.
    - Build from source with no test-case failures.
      (Closes: #375267)
    - Fixed several typos in the configuration file, and scripts.
      (Closes: #375382)

 -- Steve Kemp <skx@debian.org>  Thur, 29 Jun 2006 10:31:23 +0000

xen-tools (2.1-1) unstable; urgency=high

  * New upstream release:
    - The --boot option works again.
    - Accept the --mirror command line option.
    - Accept the --fs command line option (Closes: #374987)
    - Create swap for new images (Closes: #374989)
    - Always create non-sparse images on LVM systems (Closes: #374988)
    - Gentoo image customisation supported.
  * Urgency set to high primarily because of the failure to create
    swap devices.

 -- Steve Kemp <skx@debian.org>  Thur, 23 Jun 2006 10:08:32 +0000

xen-tools (2.0-1) unstable; urgency=low

  * New upstream release
     + Moves the hook directories from /etc/xen-tools to /usr/lib/xen-tools
     + Adds explicit support for Ubuntu Dapper.
     + Changed homepage links.
  * Updated build-deps to include modules required for clean pass of test
    suite.
  * Added dependency for Text::Template, and removed obsolete Term::Size.
  * Improved documentation relating to the LVM support.
    Note: --volume becomes --lvm from 2.0 upwards.
    (Closes: #368831)
  * Installation on LVM partitions now works without error.
    (Closes: #373800)

 -- Steve Kemp <skx@debian.org>  Tue, 20 Jun 2006 09:57:45 +0000

xen-tools (1.6-1) unstable; urgency=low

  * New upstream release (closes: #368983)
     + Install libc6-xen on sid/etch systems
     + Don't update /etc/hosts on the host if there is already an
       entry present for that given host.
  * Added xen | xen-hypervisor-3.0 to depends again (closes: #370278)
  * Updated Standards version
  * Added missing 1.4-2 changelog entry

 -- Radu Spineanu <radu@debian.org>  Sat, 10 Jun 2006 18:57:50 +0300

xen-tools (1.5-1) unstable; urgency=low

  * New upstream release

 -- Radu Spineanu <radu@debian.org>  Tue, 30 May 2006 00:07:30 +0300

xen-tools (1.4-2) unstable; urgency=medium

  * Snapshot of CVS to close bugs.
  * Consistently use SCSI / IDE style device names.
    (Closes: #366252)
  * Don't overwrite new images with xen-create-image, unless '--force'
    is applied.  (Closes: #366403)
  * Rather than recommending Xen (which is Xen 2.0) recommend either
    xen or xen-hypervisor-3.0.  (Closes: #366459).
  * Updated standards version to 3.7.2.  (No changes).
  * Set the priority to "optional" not "extra".  Must remember to keep
    this there this time..

 -- Steve Kemp <skx@debian.org>  Mon, 22 May 2006 12:04:21 +0000

xen-tools (1.4-1) unstable; urgency=low

  *  Delete the /etc/xen-tools/xen-create-image.d directory if it's empty
     or display a warning otherwise
  *  Closed wrong bug number in the 1.3-1 upload
  *  Allow files to be copied to all new instances via /etc/xen-tools/skel
     (Closes: #363070)
  *  Added new option --initrd to specify the initial ramdisk.
     (Closes: #365500)

 -- Steve Kemp <skx@debian.org>  Sun, 7 May 2006 14:43:43 +0000

xen-tools (1.3-1) unstable; urgency=low

  * New upstream release
     + Ignore .dpkg-(new|old) files in the hooks directory
       (closes: #357716)

 -- Radu Spineanu <radu@debian.org>  Sat, 15 Apr 2006 13:44:36 +0300

xen-tools (1.1-1) unstable; urgency=low

  * New upstream release
     + Disk devices are no longer created one unit bigger than asked
       (closes: #353155)
     + Populate /dev on the virtual server (closes: #352942)
     + Added --use-ide flag in case people want ide style device names
       (closes: #352937)
     + xen.cfg is no longer broken when using LVM

 -- Radu Spineanu <radu@debian.org>  Tue, 21 Feb 2006 01:28:28 +0200

xen-tools (1.0-1) unstable; urgency=low

  * New upstream release
  * Changed priority from optional to extra because of debootstrap

 -- Radu Spineanu <radu@debian.org>  Thu,  9 Feb 2006 00:25:41 +0200

xen-tools (0.9-2) unstable; urgency=high

  * BUGFIX:  Add "vif = ['']" to each configuration file created in
    /etc/xen.  Without this networking of guest domains may fail in
    Xen 3.0.1

 -- Steve Kemp <skx@debian.org>  Sat,  4 Feb 2006 20:20:01 +0000

xen-tools (0.9-1) unstable; urgency=low

  * New upstream release.
    Allows disabling of the .deb caching via "--cache=no" (Closes: #348721)

 -- Steve Kemp <skx@debian.org>  Wed,  25 Jan 2006 09:19:21 +0000

xen-tools (0.8.5-1) unstable; urgency=low

  * New upstream release (closes: #345912)
    (generated /etc/fstab broken)
  * Fixes typo in description (closes: #346296)

 -- Radu Spineanu <radu@debian.org>  Sun,  8 Jan 2006 21:57:17 +0200

xen-tools (0.6-1) unstable; urgency=low

  * New upstream release, featuring a collection of "hooks" to
    do most of the processing.
  * Build manpages at package creation time.
  * Run the (minimal) test suite at package creation time.
  * Added link to homepage in debian/control
  * Added dependency upon libterm-size-perl so that the messages
    may stretch the width of the console.

 -- Steve Kemp <skx@debian.org>  Sun, 25 Dec 2005 15:01:38 +0000

xen-tools (0.4-1) unstable; urgency=low

  * Initial release (Closes: #344081)

 -- Radu Spineanu <radu@debian.org>  Tue, 20 Dec 2005 02:21:05 +0200
<|MERGE_RESOLUTION|>--- conflicted
+++ resolved
@@ -4,13 +4,10 @@
     - Correctly checks and documents valid values for
       disk_device. (Closes: #621499)
   * Support creating Ubuntu 11.10 Oneiric DomUs (LP: #848654)
-<<<<<<< HEAD
+  * Support creating Ubuntu 12.04 Precise DomUs
+  * Update mirror list for discontinued releases of Debian and Ubuntu
   * No more suggest evms-cli -- it's no more available on any supported
     Dom0 distribution. Thanks to Markus Waldeck for the hint.
-=======
-  * Support creating Ubuntu 12.04 Precise DomUs
-  * Update mirror list for discontinued releases of Debian and Ubuntu
->>>>>>> 09179f2d
   * Workaround for missing unit parsing in xen-create-nfs (Closes:
     #648814)
   * Fix wildcard vs regexp in memory configuration parsing.
