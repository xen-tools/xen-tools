--- conflicted
+++ resolved
@@ -94,11 +94,7 @@
             #  1:2345:respawn:/sbin/getty 38400 console
             #
             ok( $1 eq "1", "We found the first getty line." );
-<<<<<<< HEAD
-            ok( $3 eq 'hvc0', "Which does uses the correct driver: $3" );
-=======
             ok( $3 eq "hvc0", "Which does uses the correct driver: $3" );
->>>>>>> 0e039f39
         }
 
         if ( $line =~ /^(.).*getty/ )
