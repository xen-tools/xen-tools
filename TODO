--- conflicted
+++ resolved
@@ -10,26 +10,8 @@
 
 * Interactive Password Handling (maybe also the passwd role)
 
-<<<<<<< HEAD
-   The second idea (by Mathieu Parent) is to have an
-   /etc/xen-tools/sources.list.d/ which then contains files like
-   lenny.list, lenny-server.list, karmic.list, etc. which defaults to
-   $dist.list, but can be also select with --sources-list=lenny-server
-   (which looks for ./lenny-server.list, ./lenny-server,
-   /etc/xen-tools/sources.list.d/lenny-server.list and
-   /etc/xen-tools/sources.list.d/lenny-server in that order).
-
-   Third variant is to use /etc/xen-tools/sources.lists/ instead of
-   /etc/xen-tools/sources.list.d/ because that directory is no
-   runparts-like directory.
-
-* Interactive Password Handling
-
-   Allow setting the password again if we failed on the first try.
-   This is just a mater of wrapping the passwd call in a loop.
-=======
-   Shouldn't give up after only one password missmatch.
->>>>>>> 7a052cde
+   Shouldn't give up after only one password missmatch. This is just
+   a mater of wrapping the passwd call in a loop.
 
 * Non-Interactive Password Handling
 
@@ -73,7 +55,6 @@
    t/xen-tools.t
    t/xt-create-xen-config.t
 
-<<<<<<< HEAD
 * Clean up setup-hostname - copying /etc/hosts isn't reliable
 
    One could argue that that this gives "extra" information to the domU, since
@@ -81,15 +62,9 @@
    This should atleast be disabled via a flag.
 
 * Setup locales in the hooks?
-=======
-* Add distro name and release number to pygrub screen
-
-* Hooks
->>>>>>> 7a052cde
 
    Currently no locales are set and this causes several domU errors which appear
    in the domU's logs.
-
 
 Maybe for a 4.3 or 5.0 release
 ------------------------------
